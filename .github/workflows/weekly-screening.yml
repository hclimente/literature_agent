--- conflicted
+++ resolved
@@ -61,13 +61,8 @@
         fi
 
         nextflow run main.nf \
-<<<<<<< HEAD
           -params-file config/config.yaml \
-          --backend.from tsv \
-=======
-          -params-file config/pipeline_parameters.yaml \
           --backend.from journals_tsv \
->>>>>>> 814210c0
           --backend.to zotero \
           -ansi-log false \
           $DEBUG_FLAG
