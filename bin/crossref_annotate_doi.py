#!/usr/bin/env python
import argparse
import logging
import os
import pathlib

from habanero import Crossref, WorksContainer
from httpx import HTTPStatusError

from common.models import (
    ArticleList,
    Author,
    InstitutionalAuthor,
    pprint,
)
from common.parsers import (
    add_input_articles_json_argument,
    add_debug_argument,
)


def process_author_list(author_data: list) -> list[Author]:
    """
    Convert raw author data from Crossref into a list of Author objects.

    Args:
        author_data (list): List of author data dictionaries from Crossref.

    Returns:
        list[Author]: List of Author objects.
    """
    authors = []
    for author in author_data:
        if "name" in author:
            # Institutional author
            name = author["name"]
            authors.append(InstitutionalAuthor(name=name))
        else:
            first_name = author["given"]
            last_name = author["family"]
            authors.append(Author(first_name=first_name, last_name=last_name))
    return authors


def fetch_metadata(articles_json: str, error_strategy: str) -> None:
    """
    Fetch metadata for a given DOI using the Crossref API.

    Args:
        articles_json (str): Path to the JSON file containing articles.
        error_strategy (str): Strategy to handle items that fail to fetch metadata.
                              Options are "exclude" (remove failed items) or "include"
                              (keep failed items with reduced metadata).
    Returns:
        None
    """
    if error_strategy not in ["exclude", "include"]:
        raise ValueError("error_strategy must be either 'exclude' or 'include'.")

    json_string = pathlib.Path(articles_json).read_text()
    articles = ArticleList.validate_json(json_string)
    logging.info(f"Loaded {len(articles)} articles from {articles_json}.")
    logging.debug(f"Articles: {pprint(articles)}")

    try:
        # set a mailto address to get into the "polite pool"
        cr = Crossref(mailto=os.environ["USER_EMAIL"])
    except KeyError:
        cr = Crossref()
    logging.info("Initialized Crossref client.")

    for i, article in enumerate(articles):
        logging.debug(f"Processing article {i + 1}/{len(articles)}: {article.doi}")

        try:
            metadata = cr.works(ids=article.doi)
        except HTTPStatusError:
            if error_strategy == "exclude":
                continue
            elif error_strategy == "include":
                logging.warning(f"Failed to fetch metadata for DOI: {article.doi}")
                continue

        metadata = WorksContainer(metadata)
        logging.debug(f"Fetched metadata for DOIs: {article.doi}")
        logging.debug(f"Metadata response: {metadata.works}")

<<<<<<< HEAD
        article.authors = get_author_list(metadata.author[0])
=======
        author_list = getattr(metadata, "author", [[]])[0]
        article.authors = process_author_list(author_list)
>>>>>>> 1e20a0d3
        journal_short_name = getattr(metadata, "short_container_title", [[None]])[0]

        if journal_short_name:
            article.journal_short_name = journal_short_name[0][0]

        article.volume = getattr(metadata, "volume", [None])[0]
        article.issue = getattr(metadata, "issue", [None])[0]

    with open("articles_with_extra_metadata.json", "w") as f:
        f.write(pprint(articles))


if __name__ == "__main__":
    parser = argparse.ArgumentParser(
        description="Fetch metadata for articles using Crossref API."
    )
    parser = add_input_articles_json_argument(parser)
    parser = add_debug_argument(parser)
    parser.add_argument(
        "--error_strategy",
        type=str,
        choices=["exclude", "include"],
        help=(
            "Strategy to handle items that fail to fetch metadata: "
            "'exclude' to remove them, 'include' to keep them with reduced metadata."
        ),
    )

    args = parser.parse_args()

    logging.basicConfig(
        level=logging.DEBUG if args.debug else logging.INFO,
        format="%(message)s",
    )

    fetch_metadata(args.articles_json, args.error_strategy)<|MERGE_RESOLUTION|>--- conflicted
+++ resolved
@@ -85,12 +85,9 @@
         logging.debug(f"Fetched metadata for DOIs: {article.doi}")
         logging.debug(f"Metadata response: {metadata.works}")
 
-<<<<<<< HEAD
-        article.authors = get_author_list(metadata.author[0])
-=======
         author_list = getattr(metadata, "author", [[]])[0]
         article.authors = process_author_list(author_list)
->>>>>>> 1e20a0d3
+
         journal_short_name = getattr(metadata, "short_container_title", [[None]])[0]
 
         if journal_short_name:
